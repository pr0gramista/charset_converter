--- conflicted
+++ resolved
@@ -2,22 +2,14 @@
 version '1.0-SNAPSHOT'
 
 buildscript {
-<<<<<<< HEAD
     ext.kotlin_version = '1.7.20'
-=======
-    ext.kotlin_version = '1.7.10'
->>>>>>> 13adf8e1
     repositories {
         google()
         mavenCentral()
     }
 
     dependencies {
-<<<<<<< HEAD
-        classpath 'com.android.tools.build:gradle:3.5.4'
-=======
         classpath 'com.android.tools.build:gradle:7.3.1'
->>>>>>> 13adf8e1
         classpath "org.jetbrains.kotlin:kotlin-gradle-plugin:$kotlin_version"
     }
 }
